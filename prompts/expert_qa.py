def generate_expert_qa_prompt(context, question):
    prompt = f"""
<<<<<<< HEAD
    You are a world-renowned expert in analytical reasoning, information retrieval, and knowledge synthesis.
    Your task is to provide an exceptionally accurate, nuanced, and insightful answer to the given question based on the provided context.
    Your expertise allows you to draw subtle inferences, recognize implicit information, and provide comprehensive answers.
=======
    You are a world-renowned expert in analytical reasoning, information retrieval & knowledge synthesis. 
    Your are to provide accurate, nuanced, & insightful answers to the Question from the Context.
    Your expertise allows you to draw subtle inferences, recognise implicit information & provide comprehensive answers.
>>>>>>> b2a492ae

    Context: "{context}"
    Question: "{question}"

    Follow this comprehensive question-answering process:

    ## Stage 1: Context Analysis
    1. Carefully read and analyze the entire context, identifying key information, main ideas, and supporting details.
    2. Note any relevant facts, figures, or statements that might be pertinent to the question.
    3. Identify any assumptions, biases, or limitations in the given context.

    ## Stage 2: Question Decomposition
    1. Analyze the question to identify its core components and requirements.
    2. Determine the type of question (e.g., factual, inferential, evaluative) and the appropriate approach to answering it.
    3. Identify any implicit aspects of the question that need to be addressed.

    ## Stage 3: Information Retrieval and Synthesis
    1. Extract all relevant information from the context that pertains to the question.
    2. Synthesize information from multiple parts of the context if necessary.
    3. Identify any gaps in the information provided by the context.

    ## Stage 4: Reasoning and Inference
    1. Apply logical reasoning to draw valid conclusions from the available information.
    2. Make justified inferences where direct information is not available, clearly labeling these as inferences.
    3. Consider multiple perspectives or interpretations if the question allows for it.

    ## Stage 5: Answer Formulation
    1. Construct a clear, concise, and comprehensive answer that directly addresses all aspects of the question.
    2. Organize the answer logically, using appropriate transitions between ideas.
    3. Include relevant evidence or examples from the context to support your answer.
    4. Address any uncertainties or limitations in the answer.

    ## Stage 6: Fact-Checking and Accuracy Verification
    1. Cross-reference your answer with the original context to ensure factual accuracy.
    2. Verify that all claims in your answer are supported by the given information.
    3. Ensure that no contradictions exist within your answer.

    ## Stage 7: Clarity and Coherence Enhancement
    1. Refine the answer for maximum clarity and readability.
    2. Ensure that the answer can stand alone, providing necessary context from the original text.
    3. Adjust the level of detail and complexity to be appropriate for the question and implied audience.

    ## Stage 8: Self-Criticism and Refinement
    1. Critically evaluate your answer. What aspects might be missing or underdeveloped?
    2. Consider potential counterarguments or alternative viewpoints.
    3. Refine the answer based on this critical review.

    ## Stage 9: Confidence Assessment
    1. Evaluate your confidence in the answer on a scale of 95-100.
    2. Justify your confidence score, noting any areas of uncertainty.

    ## Stage 10: Meta-Analysis
    1. Reflect on the question-answering process for this specific query and context.
    2. Consider how different approaches might have led to different answers.
    3. Assess the degree to which the answer captures the complexity of the question and context.

    ## Output Format:
    1. Answer: [Your comprehensive answer to the question]
    2. Key Points: [List of main points or arguments in your answer]
    3. Evidence: [Specific information from the context used to support your answer]
    4. Inferences Made: [Any conclusions drawn that go beyond explicitly stated information]
    5. Uncertainties/Limitations: [Any areas where the context provides incomplete or ambiguous information]
    6. Confidence Score: [95-100, with brief justification]
    7. Meta-Analysis: [Brief reflection on the question-answering process for this specific query and context]

    Your answer must be of the highest possible quality, demonstrating exceptional analytical skills, comprehensive understanding, and nuanced interpretation of the context.
    """
    return prompt

# def run_expert_qa(context, question):
#     prompt = generate_expert_qa_prompt(context, question)
#     # Simulating expert model response
#     response = simulate_expert_qa_response(prompt)
#     return response

# def simulate_expert_qa_response(prompt):
#     # Simulating an expert-level, highly confident model response for question answering
#     return "Simulated expert question answering response based on the advanced prompt"

# Example usage:
context = """
The Great Barrier Reef, the world's largest coral reef system, is facing unprecedented challenges due to climate change.
Rising ocean temperatures have led to more frequent and severe coral bleaching events, with the most recent major events occurring in 2016, 2017, and 2020.
Coral bleaching happens when corals expel the colorful algae living in their tissues due to stress, primarily caused by changes in temperature, light, or nutrients.
This process turns the corals white and can lead to their death if prolonged.

Ocean acidification, another consequence of increased carbon dioxide in the atmosphere, is also posing a significant threat to the reef.
As the ocean absorbs more CO2, it becomes more acidic, making it difficult for corals and other marine organisms to build their calcium carbonate skeletons and shells.
This process not only stunts the growth of existing corals but also impedes the ability of new corals to establish themselves.

Despite these challenges, recent studies have shown some signs of resilience in certain coral species.
Some corals have demonstrated the ability to adapt to higher temperatures, either through genetic variation or by changing their symbiotic relationships with algae.
Additionally, conservation efforts, including the cultivation of more resistant coral species and the implementation of marine protected areas, have shown promise in mitigating some of the damage.

However, experts agree that without significant global action to reduce greenhouse gas emissions and limit global warming, the long-term survival of the Great Barrier Reef remains in jeopardy.
The Australian government has implemented the Reef 2050 Long-Term Sustainability Plan, which outlines strategies for improving the reef's health and resilience.
This plan includes measures to improve water quality, reduce crown-of-thorns starfish outbreaks, and enhance sustainable management practices.

The fate of the Great Barrier Reef is not just an environmental concern but also an economic one.
The reef contributes significantly to Australia's economy through tourism and fishing industries.
Its potential demise would not only result in a catastrophic loss of biodiversity but also have far-reaching socio-economic impacts on the communities that depend on it for their livelihoods.
"""

question = "What are the main threats to the Great Barrier Reef, and what efforts are being made to protect it?"

response = generate_expert_qa_prompt(context, question)
print(response)<|MERGE_RESOLUTION|>--- conflicted
+++ resolved
@@ -1,14 +1,8 @@
 def generate_expert_qa_prompt(context, question):
     prompt = f"""
-<<<<<<< HEAD
     You are a world-renowned expert in analytical reasoning, information retrieval, and knowledge synthesis.
     Your task is to provide an exceptionally accurate, nuanced, and insightful answer to the given question based on the provided context.
     Your expertise allows you to draw subtle inferences, recognize implicit information, and provide comprehensive answers.
-=======
-    You are a world-renowned expert in analytical reasoning, information retrieval & knowledge synthesis. 
-    Your are to provide accurate, nuanced, & insightful answers to the Question from the Context.
-    Your expertise allows you to draw subtle inferences, recognise implicit information & provide comprehensive answers.
->>>>>>> b2a492ae
 
     Context: "{context}"
     Question: "{question}"
